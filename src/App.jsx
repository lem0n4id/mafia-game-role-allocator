--- conflicted
+++ resolved
@@ -1,8 +1,3 @@
-<<<<<<< HEAD
-=======
-import './App.css';
-
->>>>>>> 3c604ecf
 function App() {
   return (
     <div className="min-h-screen flex flex-col p-4 max-w-2xl mx-auto text-center md:p-8">
@@ -14,50 +9,40 @@
           A minimal, mobile-first role allocation system for Mafia games.
         </p>
       </header>
-<<<<<<< HEAD
-      
+
       <main className="flex-1 flex items-center justify-center">
         <div className="max-w-md">
           <h2 className="text-xl font-semibold mb-4 text-gray-700">
             Welcome to the Setup
           </h2>
           <p className="mb-6 text-gray-600">
-            This foundational React 18 + Vite application is ready for feature development.
-          </p>
-          
-          <div className="text-left space-y-2">
-            <p className="text-sm text-green-600">✅ React 18 functional components</p>
-            <p className="text-sm text-green-600">✅ Vite build system</p>
-            <p className="text-sm text-green-600">✅ Hot module replacement</p>
-            <p className="text-sm text-green-600">✅ Mobile-first architecture ready</p>
-            <p className="text-sm text-green-600">✅ Tailwind CSS v3.4.17 integrated</p>
-            <p className="text-sm text-green-600">✅ PostCSS + Autoprefixer configured</p>
-            <p className="text-sm text-green-600">✅ Mobile-first breakpoints (sm:640px, md:768px, lg:1024px)</p>
-          </div>
-        </div>
-      </main>
-      
-      <footer className="p-4 text-gray-500 text-sm">
-=======
-
-      <main className="App-main">
-        <div className="placeholder-content">
-          <h2>Welcome to the Setup</h2>
-          <p>
             This foundational React 18 + Vite application is ready for feature
             development.
           </p>
-          <div className="status">
-            <p>✅ React 18 functional components</p>
-            <p>✅ Vite build system</p>
-            <p>✅ Hot module replacement</p>
-            <p>✅ Mobile-first architecture ready</p>
+
+          <div className="text-left space-y-2">
+            <p className="text-sm text-green-600">
+              ✅ React 18 functional components
+            </p>
+            <p className="text-sm text-green-600">✅ Vite build system</p>
+            <p className="text-sm text-green-600">✅ Hot module replacement</p>
+            <p className="text-sm text-green-600">
+              ✅ Mobile-first architecture ready
+            </p>
+            <p className="text-sm text-green-600">
+              ✅ Tailwind CSS v3.4.17 integrated
+            </p>
+            <p className="text-sm text-green-600">
+              ✅ PostCSS + Autoprefixer configured
+            </p>
+            <p className="text-sm text-green-600">
+              ✅ Mobile-first breakpoints (sm:640px, md:768px, lg:1024px)
+            </p>
           </div>
         </div>
       </main>
 
-      <footer className="App-footer">
->>>>>>> 3c604ecf
+      <footer className="p-4 text-gray-500 text-sm">
         <p>Ready for feature implementation</p>
       </footer>
     </div>
