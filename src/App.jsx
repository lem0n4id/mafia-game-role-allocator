--- conflicted
+++ resolved
@@ -2,12 +2,8 @@
 import PlayerCountManager from './components/PlayerCountManager.jsx';
 import MafiaCountValidator from './components/MafiaCountValidator.jsx';
 import AllocationConfirmationFlow from './components/AllocationConfirmationFlow.jsx';
-<<<<<<< HEAD
 import CardListInterface from './components/CardListInterface.jsx';
-import { createRoleAssignment, revealPlayer } from './utils/roleAssignmentEngine.js';
-=======
 import { useRoleAssignment } from './hooks/useRoleAssignment.js';
->>>>>>> f3093b29
 
 function App() {
   const [playerCount, setPlayerCount] = useState(5);
@@ -19,21 +15,7 @@
     canProceed: true,
   });
 
-<<<<<<< HEAD
-  // Role assignment and reveal state
-  const [assignment, setAssignment] = useState(null);
-  const [currentPlayerIndex, setCurrentPlayerIndex] = useState(0);
-  const [revealInProgress, setRevealInProgress] = useState(false);
-
-  // Handle allocation confirmation and trigger role assignment
-  const handleAllocate = async allocationParams => {
-    console.log('Starting role allocation with params:', allocationParams);
-    
-    try {
-      // Create role assignment using the engine
-      const newAssignment = createRoleAssignment(
-=======
-  // Role assignment state
+  // Role assignment state (from useRoleAssignment hook)
   const {
     assignment,
     isAssigning,
@@ -47,33 +29,47 @@
     ROLES
   } = useRoleAssignment();
 
+  // Card list reveal state (for sequential reveal interface)
+  const [currentPlayerIndex, setCurrentPlayerIndex] = useState(0);
+  const [revealInProgress, setRevealInProgress] = useState(false);
+  const [showCardListInterface, setShowCardListInterface] = useState(false);
+
   // Handle allocation confirmation and trigger role assignment
   const handleAllocate = async allocationParams => {
     try {
       console.log('Starting role allocation with params:', allocationParams);
       
-      // Create role assignment using the engine
+      // Create role assignment using the hook
       const newAssignment = await createAssignment(
->>>>>>> f3093b29
         allocationParams.playerNames,
         allocationParams.mafiaCount
       );
       
-<<<<<<< HEAD
-      console.log('Role assignment created:', newAssignment);
-      
-      // Update state to show card list
-      setAssignment(newAssignment);
-      setCurrentPlayerIndex(0); // Start with first player
-      
-      console.log('Role allocation completed successfully');
+      console.log('Role allocation completed successfully:', {
+        assignmentId: newAssignment?.metadata?.assignmentId,
+        mafiaPlayers: statistics?.mafiaNames,
+        villagerPlayers: statistics?.villagerNames,
+        hasEdgeCases,
+        edgeCaseInfo
+      });
+      
     } catch (error) {
       console.error('Role allocation failed:', error);
-      alert('Failed to allocate roles. Please try again.');
+      // Error is already stored in assignmentError state
     }
   };
 
-  // Handle player role reveal
+  // Handle switching to card list reveal interface
+  const handleStartReveal = () => {
+    if (assignment) {
+      setShowCardListInterface(true);
+      setCurrentPlayerIndex(0);
+      setRevealInProgress(false);
+      console.log('Switched to card list reveal interface');
+    }
+  };
+
+  // Handle player role reveal (for card list interface)
   const handlePlayerReveal = async ({ playerName, playerIndex }) => {
     if (revealInProgress || !assignment) return;
     
@@ -91,8 +87,9 @@
       
       if (acknowledged) {
         // Update assignment with revealed player
-        const updatedAssignment = revealPlayer(assignment, playerIndex);
-        setAssignment(updatedAssignment);
+        // Note: We'll track reveal state locally for the card list interface
+        // The role assignment engine's revealPlayer function could be used here
+        // if we had a way to update the assignment state from the hook
         
         // Advance to next player if not at the end
         if (playerIndex < assignment.players.length - 1) {
@@ -108,33 +105,12 @@
     }
   };
 
-  // Handle reset to go back to input phase
-  const handleReset = () => {
-    setAssignment(null);
-    setCurrentPlayerIndex(0);
-    setRevealInProgress(false);
-    // Keep player names to preserve user input
-    console.log('Reset to input phase, keeping player names');
-=======
-      console.log('Role allocation completed successfully:', {
-        assignmentId: newAssignment.metadata.assignmentId,
-        mafiaPlayers: newAssignment.statistics.mafiaNames,
-        villagerPlayers: newAssignment.statistics.villagerNames,
-        hasEdgeCases,
-        edgeCaseInfo
-      });
-      
-    } catch (error) {
-      console.error('Role allocation failed:', error);
-      // Error is already stored in assignmentError state
-    }
-  };
-
   // Handle re-allocation (reassign with same players/mafia count)
   const handleReassign = async () => {
     try {
       console.log('Re-allocating roles with same parameters');
       await reassignRoles();
+      setShowCardListInterface(false); // Return to assignment view
       console.log('Re-allocation completed successfully');
     } catch (error) {
       console.error('Re-allocation failed:', error);
@@ -144,8 +120,10 @@
   // Handle reset - clear assignment and return to input mode
   const handleReset = () => {
     clearAssignment();
+    setShowCardListInterface(false);
+    setCurrentPlayerIndex(0);
+    setRevealInProgress(false);
     console.log('Assignment cleared - returned to input mode');
->>>>>>> f3093b29
   };
 
   // Combined validation state
@@ -166,44 +144,17 @@
         </h1>
         <p className="text-lg text-gray-600 max-w-md mx-auto">
           {assignment 
-<<<<<<< HEAD
-            ? 'Reveal your roles in order. Only the current player can reveal.'
-            : 'Configure your game by entering player count and names.'
-          }
-=======
-            ? 'Roles have been assigned! View the assignment details below.'
+            ? (showCardListInterface 
+                ? 'Reveal your roles in order. Only the current player can reveal.'
+                : 'Roles have been assigned! View assignment details or start revealing.')
             : 'Configure your game by entering player count and names.'}
->>>>>>> f3093b29
         </p>
       </header>
 
       <main className="flex-1">
         <div className="max-w-lg mx-auto space-y-6">
-<<<<<<< HEAD
-          {assignment ? (
-            /* Role Display Phase */
-            <>
-              <CardListInterface
-                assignment={assignment}
-                currentPlayerIndex={currentPlayerIndex}
-                onPlayerReveal={handlePlayerReveal}
-                revealInProgress={revealInProgress}
-              />
-              
-              {/* Reset Button */}
-              <button
-                onClick={handleReset}
-                className="w-full h-12 bg-gray-600 hover:bg-gray-700 active:bg-gray-800 text-white font-medium rounded-xl transition-all duration-150 touch-manipulation"
-              >
-                Reset & Re-Allocate
-              </button>
-            </>
-          ) : (
-            /* Input & Validation Phase */
-=======
           {!assignment ? (
             // Input & Validation Phase
->>>>>>> f3093b29
             <>
               <div className="space-y-6">
                 <PlayerCountManager
@@ -228,10 +179,6 @@
                 mafiaCount={mafiaCount}
                 isFormValid={overallValidation.isValid}
                 onAllocate={handleAllocate}
-<<<<<<< HEAD
-              />
-            </>
-=======
                 disabled={isAssigning}
               />
 
@@ -247,6 +194,32 @@
                   <p className="text-sm text-red-700 mt-1">{assignmentError}</p>
                 </div>
               )}
+            </>
+          ) : showCardListInterface ? (
+            // Card List Reveal Phase
+            <>
+              <CardListInterface
+                assignment={assignment}
+                currentPlayerIndex={currentPlayerIndex}
+                onPlayerReveal={handlePlayerReveal}
+                revealInProgress={revealInProgress}
+              />
+              
+              {/* Navigation Buttons */}
+              <div className="flex flex-col sm:flex-row gap-3">
+                <button
+                  onClick={() => setShowCardListInterface(false)}
+                  className="flex-1 h-12 bg-gray-600 text-white rounded-lg font-medium hover:bg-gray-700 touch-manipulation"
+                >
+                  Back to Assignment
+                </button>
+                <button
+                  onClick={handleReset}
+                  className="flex-1 h-12 bg-red-600 text-white rounded-lg font-medium hover:bg-red-700 touch-manipulation"
+                >
+                  Reset Game
+                </button>
+              </div>
             </>
           ) : (
             // Assignment Results Phase
@@ -262,19 +235,19 @@
                 <div className="grid grid-cols-2 gap-4 text-sm">
                   <div>
                     <span className="font-medium text-green-700">Total Players:</span>
-                    <span className="text-green-800 ml-1">{statistics.totalPlayers}</span>
+                    <span className="text-green-800 ml-1">{statistics?.totalPlayers}</span>
                   </div>
                   <div>
                     <span className="font-medium text-green-700">Assignment ID:</span>
-                    <span className="text-green-800 ml-1 font-mono text-xs">{statistics.assignmentId.slice(-8)}</span>
+                    <span className="text-green-800 ml-1 font-mono text-xs">{statistics?.assignmentId?.slice(-8)}</span>
                   </div>
                   <div>
                     <span className="font-medium text-red-700">Mafia Players:</span>
-                    <span className="text-red-800 ml-1">{statistics.mafiaCount}</span>
+                    <span className="text-red-800 ml-1">{statistics?.mafiaCount}</span>
                   </div>
                   <div>
                     <span className="font-medium text-blue-700">Villagers:</span>
-                    <span className="text-blue-800 ml-1">{statistics.villagerCount}</span>
+                    <span className="text-blue-800 ml-1">{statistics?.villagerCount}</span>
                   </div>
                 </div>
               </div>
@@ -329,24 +302,31 @@
               </div>
 
               {/* Action Buttons */}
-              <div className="flex flex-col sm:flex-row gap-3">
+              <div className="flex flex-col gap-3">
                 <button
-                  onClick={handleReassign}
-                  disabled={isAssigning}
-                  className="flex-1 h-12 bg-blue-600 text-white rounded-lg font-medium hover:bg-blue-700 disabled:opacity-50 disabled:cursor-not-allowed touch-manipulation"
+                  onClick={handleStartReveal}
+                  className="w-full h-12 bg-blue-600 text-white rounded-lg font-medium hover:bg-blue-700 touch-manipulation"
                 >
-                  {isAssigning ? 'Reassigning...' : 'Reassign Roles'}
+                  Start Revealing Roles
                 </button>
-                <button
-                  onClick={handleReset}
-                  disabled={isAssigning}
-                  className="flex-1 h-12 bg-gray-600 text-white rounded-lg font-medium hover:bg-gray-700 disabled:opacity-50 disabled:cursor-not-allowed touch-manipulation"
-                >
-                  Reset Game
-                </button>
+                <div className="flex flex-col sm:flex-row gap-3">
+                  <button
+                    onClick={handleReassign}
+                    disabled={isAssigning}
+                    className="flex-1 h-12 bg-orange-600 text-white rounded-lg font-medium hover:bg-orange-700 disabled:opacity-50 disabled:cursor-not-allowed touch-manipulation"
+                  >
+                    {isAssigning ? 'Reassigning...' : 'Reassign Roles'}
+                  </button>
+                  <button
+                    onClick={handleReset}
+                    disabled={isAssigning}
+                    className="flex-1 h-12 bg-gray-600 text-white rounded-lg font-medium hover:bg-gray-700 disabled:opacity-50 disabled:cursor-not-allowed touch-manipulation"
+                  >
+                    Reset Game
+                  </button>
+                </div>
               </div>
             </div>
->>>>>>> f3093b29
           )}
 
           {/* Debug info for development */}
@@ -360,21 +340,18 @@
               <p>Mafia Valid: {mafiaValidation.isValid ? 'Yes' : 'No'}</p>
               <p>Can Proceed: {mafiaValidation.canProceed ? 'Yes' : 'No'}</p>
               <p>Overall Valid: {overallValidation.isValid ? 'Yes' : 'No'}</p>
-<<<<<<< HEAD
-              <p>Assignment: {assignment ? 'Created' : 'None'}</p>
+              <p>Has Assignment: {assignment ? 'Yes' : 'No'}</p>
+              <p>Is Assigning: {isAssigning ? 'Yes' : 'No'}</p>
+              <p>Show Card List: {showCardListInterface ? 'Yes' : 'No'}</p>
               <p>Current Player: {currentPlayerIndex}</p>
               <p>Reveal In Progress: {revealInProgress ? 'Yes' : 'No'}</p>
-=======
-              <p>Has Assignment: {assignment ? 'Yes' : 'No'}</p>
-              <p>Is Assigning: {isAssigning ? 'Yes' : 'No'}</p>
               {assignment && (
                 <>
-                  <p>Assignment ID: {statistics.assignmentId}</p>
+                  <p>Assignment ID: {statistics?.assignmentId}</p>
                   <p>Has Edge Cases: {hasEdgeCases ? 'Yes' : 'No'}</p>
                   {edgeCaseInfo && <p>Edge Case: {edgeCaseInfo.type}</p>}
                 </>
               )}
->>>>>>> f3093b29
             </div>
           )}
         </div>
@@ -383,14 +360,10 @@
       <footer className="p-4 text-gray-500 text-sm text-center">
         <p>
           {assignment 
-<<<<<<< HEAD
-            ? `Role Display & Reveal • ${assignment.players.filter(p => p.revealed).length}/${assignment.players.length} revealed`
-            : `Input & Validation • ${overallValidation.isValid ? 'Ready for Role Allocation' : 'Complete all fields to proceed'}`
-          }
-=======
-            ? `Role Allocation Complete • ${statistics.mafiaCount} Mafia vs ${statistics.villagerCount} Villagers`
+            ? (showCardListInterface 
+                ? `Role Reveal • ${assignment.players.filter(p => p.revealed).length}/${assignment.players.length} revealed`
+                : `Role Allocation Complete • ${statistics?.mafiaCount} Mafia vs ${statistics?.villagerCount} Villagers`)
             : `Input & Validation • ${overallValidation.isValid ? 'Ready for Role Allocation' : 'Complete all fields to proceed'}`}
->>>>>>> f3093b29
         </p>
       </footer>
     </div>
